--- conflicted
+++ resolved
@@ -44,7 +44,6 @@
 |                                         |     IOxReadFilterNode: table_name=h2o, chunks=1 predicate=Predicate                                                                     |
 +-----------------------------------------+-----------------------------------------------------------------------------------------------------------------------------------------+
 -- SQL: EXPLAIN VERBOSE select state as name from h2o UNION ALL select city as name from h2o;
-<<<<<<< HEAD
 +-----------------------------------------+-------------------------------------------------------------------------------+
 | plan_type                               | plan                                                                          |
 +-----------------------------------------+-------------------------------------------------------------------------------+
@@ -53,16 +52,6 @@
 |                                         |     TableScan: h2o projection=None                                            |
 |                                         |   Projection: #h2o.city AS name                                               |
 |                                         |     TableScan: h2o projection=None                                            |
-| logical_plan after projection_push_down | Union                                                                         |
-|                                         |   Projection: #h2o.state AS name                                              |
-|                                         |     TableScan: h2o projection=Some([4])                                       |
-|                                         |   Projection: #h2o.city AS name                                               |
-|                                         |     TableScan: h2o projection=Some([1])                                       |
-| logical_plan after simplify_expressions | Union                                                                         |
-|                                         |   Projection: #h2o.state AS name                                              |
-|                                         |     TableScan: h2o projection=Some([4])                                       |
-|                                         |   Projection: #h2o.city AS name                                               |
-|                                         |     TableScan: h2o projection=Some([1])                                       |
 | logical_plan after projection_push_down | Union                                                                         |
 |                                         |   Projection: #h2o.state AS name                                              |
 |                                         |     TableScan: h2o projection=Some([4])                                       |
@@ -94,50 +83,4 @@
 |                                         |               IOxReadFilterNode: table_name=h2o, chunks=1 predicate=Predicate |
 |                                         |       IOxReadFilterNode: table_name=h2o, chunks=1 predicate=Predicate         |
 |                                         |       IOxReadFilterNode: table_name=h2o, chunks=1 predicate=Predicate         |
-+-----------------------------------------+-------------------------------------------------------------------------------+
-=======
-+-----------------------------------------+---------------------------------------------------------------------------------------------------------+
-| plan_type                               | plan                                                                                                    |
-+-----------------------------------------+---------------------------------------------------------------------------------------------------------+
-| logical_plan                            | Union                                                                                                   |
-|                                         |   Projection: #h2o.state AS name                                                                        |
-|                                         |     TableScan: h2o projection=None                                                                      |
-|                                         |   Projection: #h2o.city AS name                                                                         |
-|                                         |     TableScan: h2o projection=None                                                                      |
-| logical_plan after projection_push_down | Union                                                                                                   |
-|                                         |   Projection: #h2o.state AS name                                                                        |
-|                                         |     TableScan: h2o projection=Some([4])                                                                 |
-|                                         |   Projection: #h2o.city AS name                                                                         |
-|                                         |     TableScan: h2o projection=Some([1])                                                                 |
-| logical_plan after simplify_expressions | Union                                                                                                   |
-|                                         |   Projection: #h2o.state AS name                                                                        |
-|                                         |     TableScan: h2o projection=Some([4])                                                                 |
-|                                         |   Projection: #h2o.city AS name                                                                         |
-|                                         |     TableScan: h2o projection=Some([1])                                                                 |
-| physical_plan                           | ExecutionPlan(PlaceHolder)                                                                              |
-|                                         |   ProjectionExec: expr=[state@0 as name]                                                                |
-|                                         |     ExecutionPlan(PlaceHolder)                                                                          |
-|                                         |       ProjectionExec: expr=[state@1 as state]                                                           |
-|                                         |         DeduplicateExec: [city@0 ASC NULLS LAST,state@1 ASC NULLS LAST,time@2 ASC NULLS LAST]           |
-|                                         |           SortPreservingMergeExec: [city@0 ASC NULLS LAST,state@1 ASC NULLS LAST,time@2 ASC NULLS LAST] |
-|                                         |             ExecutionPlan(PlaceHolder)                                                                  |
-|                                         |               SortExec: [city@0 ASC NULLS LAST,state@1 ASC NULLS LAST,time@2 ASC NULLS LAST]            |
-|                                         |                 IOxReadFilterNode: table_name=h2o, chunks=1 predicate=Predicate                         |
-|                                         |               SortExec: [city@0 ASC NULLS LAST,state@1 ASC NULLS LAST,time@2 ASC NULLS LAST]            |
-|                                         |                 IOxReadFilterNode: table_name=h2o, chunks=1 predicate=Predicate                         |
-|                                         |       IOxReadFilterNode: table_name=h2o, chunks=1 predicate=Predicate                                   |
-|                                         |       IOxReadFilterNode: table_name=h2o, chunks=1 predicate=Predicate                                   |
-|                                         |   ProjectionExec: expr=[city@0 as name]                                                                 |
-|                                         |     ExecutionPlan(PlaceHolder)                                                                          |
-|                                         |       ProjectionExec: expr=[city@0 as city]                                                             |
-|                                         |         DeduplicateExec: [city@0 ASC NULLS LAST,state@1 ASC NULLS LAST,time@2 ASC NULLS LAST]           |
-|                                         |           SortPreservingMergeExec: [city@0 ASC NULLS LAST,state@1 ASC NULLS LAST,time@2 ASC NULLS LAST] |
-|                                         |             ExecutionPlan(PlaceHolder)                                                                  |
-|                                         |               SortExec: [city@0 ASC NULLS LAST,state@1 ASC NULLS LAST,time@2 ASC NULLS LAST]            |
-|                                         |                 IOxReadFilterNode: table_name=h2o, chunks=1 predicate=Predicate                         |
-|                                         |               SortExec: [city@0 ASC NULLS LAST,state@1 ASC NULLS LAST,time@2 ASC NULLS LAST]            |
-|                                         |                 IOxReadFilterNode: table_name=h2o, chunks=1 predicate=Predicate                         |
-|                                         |       IOxReadFilterNode: table_name=h2o, chunks=1 predicate=Predicate                                   |
-|                                         |       IOxReadFilterNode: table_name=h2o, chunks=1 predicate=Predicate                                   |
-+-----------------------------------------+---------------------------------------------------------------------------------------------------------+
->>>>>>> d156998b
++-----------------------------------------+-------------------------------------------------------------------------------+