--- conflicted
+++ resolved
@@ -145,13 +145,8 @@
 /// decode decodes a slice of bytes encoded using encode back into a
 /// vector of signed integers.
 #[allow(dead_code)]
-<<<<<<< HEAD
 pub fn decode<'a>(src: &[u8], dst: &'a mut Vec<i64>) -> Result<(), Box<dyn Error>> {
-    if src.len() == 0 {
-=======
-pub fn decode_all<'a>(src: &[u8], dst: &'a mut Vec<i64>) -> Result<(), Box<dyn Error>> {
     if src.is_empty() {
->>>>>>> d70a1233
         return Ok(());
     }
     let encoding = &src[0] >> 4;
